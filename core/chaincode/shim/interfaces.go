/*
Copyright IBM Corp. 2016 All Rights Reserved.

Licensed under the Apache License, Version 2.0 (the "License");
you may not use this file except in compliance with the License.
You may obtain a copy of the License at

		 http://www.apache.org/licenses/LICENSE-2.0

Unless required by applicable law or agreed to in writing, software
distributed under the License is distributed on an "AS IS" BASIS,
WITHOUT WARRANTIES OR CONDITIONS OF ANY KIND, either express or implied.
See the License for the specific language governing permissions and
limitations under the License.
*/

// Interfaces to allow testing of chaincode apps with mocked up stubs
package shim

import (
	"github.com/golang/protobuf/ptypes/timestamp"
	"github.com/hyperledger/fabric/core/chaincode/shim/crypto/attr"
)

// Chaincode interface must be implemented by all chaincodes. The fabric runs
// the transactions by calling these functions as specified.
type Chaincode interface {
	// Init is called during Deploy transaction after the container has been
	// established, allowing the chaincode to initialize its internal data
	Init(stub ChaincodeStubInterface) ([]byte, error)

	// Invoke is called for every Invoke transactions. The chaincode may change
	// its state variables
	Invoke(stub ChaincodeStubInterface) ([]byte, error)

	// Query is called for Query transactions. The chaincode may only read
	// (but not modify) its state variables and return the result
	Query(stub ChaincodeStubInterface) ([]byte, error)
}

// ChaincodeStubInterface is used by deployable chaincode apps to access and modify their ledgers
type ChaincodeStubInterface interface {
	// Get the arguments to the stub call as a 2D byte array
	GetArgs() [][]byte

	// Get the arguments to the stub call as a string array
	GetStringArgs() []string

<<<<<<< HEAD
	// Get the function which is the first argument and the rest of the arguments
	// as parameters
	GetFunctionAndParameters() (string, []string)
=======
	// Get the transaction ID
	GetTxID() string
>>>>>>> 0e69b6dc

	// InvokeChaincode locally calls the specified chaincode `Invoke` using the
	// same transaction context; that is, chaincode calling chaincode doesn't
	// create a new transaction message.
	InvokeChaincode(chaincodeName string, args [][]byte) ([]byte, error)

	// QueryChaincode locally calls the specified chaincode `Query` using the
	// same transaction context; that is, chaincode calling chaincode doesn't
	// create a new transaction message.
	QueryChaincode(chaincodeName string, args [][]byte) ([]byte, error)

	// GetState returns the byte array value specified by the `key`.
	GetState(key string) ([]byte, error)

	// PutState writes the specified `value` and `key` into the ledger.
	PutState(key string, value []byte) error

	// DelState removes the specified `key` and its value from the ledger.
	DelState(key string) error

	// RangeQueryState function can be invoked by a chaincode to query of a range
	// of keys in the state. Assuming the startKey and endKey are in lexical
	// an iterator will be returned that can be used to iterate over all keys
	// between the startKey and endKey, inclusive. The order in which keys are
	// returned by the iterator is random.
	RangeQueryState(startKey, endKey string) (StateRangeQueryIteratorInterface, error)

	// CreateTable creates a new table given the table name and column definitions
	CreateTable(name string, columnDefinitions []*ColumnDefinition) error

	// GetTable returns the table for the specified table name or ErrTableNotFound
	// if the table does not exist.
	GetTable(tableName string) (*Table, error)

	// DeleteTable deletes an entire table and all associated rows.
	DeleteTable(tableName string) error

	// InsertRow inserts a new row into the specified table.
	// Returns -
	// true and no error if the row is successfully inserted.
	// false and no error if a row already exists for the given key.
	// false and a TableNotFoundError if the specified table name does not exist.
	// false and an error if there is an unexpected error condition.
	InsertRow(tableName string, row Row) (bool, error)

	// ReplaceRow updates the row in the specified table.
	// Returns -
	// true and no error if the row is successfully updated.
	// false and no error if a row does not exist the given key.
	// flase and a TableNotFoundError if the specified table name does not exist.
	// false and an error if there is an unexpected error condition.
	ReplaceRow(tableName string, row Row) (bool, error)

	// GetRow fetches a row from the specified table for the given key.
	GetRow(tableName string, key []Column) (Row, error)

	// GetRows returns multiple rows based on a partial key. For example, given table
	// | A | B | C | D |
	// where A, C and D are keys, GetRows can be called with [A, C] to return
	// all rows that have A, C and any value for D as their key. GetRows could
	// also be called with A only to return all rows that have A and any value
	// for C and D as their key.
	GetRows(tableName string, key []Column) (<-chan Row, error)

	// DeleteRow deletes the row for the given key from the specified table.
	DeleteRow(tableName string, key []Column) error

	// ReadCertAttribute is used to read an specific attribute from the transaction certificate,
	// *attributeName* is passed as input parameter to this function.
	// Example:
	//  attrValue,error:=stub.ReadCertAttribute("position")
	ReadCertAttribute(attributeName string) ([]byte, error)

	// VerifyAttribute is used to verify if the transaction certificate has an attribute
	// with name *attributeName* and value *attributeValue* which are the input parameters
	// received by this function.
	// Example:
	//    containsAttr, error := stub.VerifyAttribute("position", "Software Engineer")
	VerifyAttribute(attributeName string, attributeValue []byte) (bool, error)

	// VerifyAttributes does the same as VerifyAttribute but it checks for a list of
	// attributes and their respective values instead of a single attribute/value pair
	// Example:
	//    containsAttrs, error:= stub.VerifyAttributes(&attr.Attribute{"position",  "Software Engineer"}, &attr.Attribute{"company", "ACompany"})
	VerifyAttributes(attrs ...*attr.Attribute) (bool, error)

	// VerifySignature verifies the transaction signature and returns `true` if
	// correct and `false` otherwise
	VerifySignature(certificate, signature, message []byte) (bool, error)

	// GetCallerCertificate returns caller certificate
	GetCallerCertificate() ([]byte, error)

	// GetCallerMetadata returns caller metadata
	GetCallerMetadata() ([]byte, error)

	// GetBinding returns the transaction binding
	GetBinding() ([]byte, error)

	// GetPayload returns transaction payload, which is a `ChaincodeSpec` defined
	// in fabric/protos/chaincode.proto
	GetPayload() ([]byte, error)

	// GetTxTimestamp returns transaction created timestamp, which is currently
	// taken from the peer receiving the transaction. Note that this timestamp
	// may not be the same with the other peers' time.
	GetTxTimestamp() (*timestamp.Timestamp, error)

	// SetEvent saves the event to be sent when a transaction is made part of a block
	SetEvent(name string, payload []byte) error
}

// StateRangeQueryIteratorInterface allows a chaincode to iterate over a range of
// key/value pairs in the state.
type StateRangeQueryIteratorInterface interface {

	// HasNext returns true if the range query iterator contains additional keys
	// and values.
	HasNext() bool

	// Next returns the next key and value in the range query iterator.
	Next() (string, []byte, error)

	// Close closes the range query iterator. This should be called when done
	// reading from the iterator to free up resources.
	Close() error
}<|MERGE_RESOLUTION|>--- conflicted
+++ resolved
@@ -46,14 +46,12 @@
 	// Get the arguments to the stub call as a string array
 	GetStringArgs() []string
 
-<<<<<<< HEAD
 	// Get the function which is the first argument and the rest of the arguments
 	// as parameters
 	GetFunctionAndParameters() (string, []string)
-=======
+
 	// Get the transaction ID
 	GetTxID() string
->>>>>>> 0e69b6dc
 
 	// InvokeChaincode locally calls the specified chaincode `Invoke` using the
 	// same transaction context; that is, chaincode calling chaincode doesn't
